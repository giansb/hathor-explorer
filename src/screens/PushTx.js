/**
 * Copyright (c) Hathor Labs and its affiliates.
 *
 * This source code is licensed under the MIT license found in the
 * LICENSE file in the root directory of this source tree.
 */

import React, { useRef, useState } from 'react';
import TxTextInput from '../components/tx/TxTextInput';
import txApi from '../api/txApi';
import { useNewUiEnabled } from '../hooks';
import { ReactComponent as InfoIcon } from '../assets/images/icon-info.svg';
import NewHathorAlert from '../components/NewHathorAlert';

function PushTx() {
  const [success, setSuccess] = useState(false);
  const [errorMessage, setErrorMessage] = useState(null);
  const [canForce, setCanForce] = useState(false);
  const [force, setForce] = useState(false);
  const [dataToPush, setDataToPush] = useState('');

  const textRef = useRef();

  const alertNotFound = useRef(null);

  const newUiEnabled = useNewUiEnabled();

  const showSuccess = () => {
    alertNotFound.current.show(3000);
  };

  async function buttonClicked() {
    setSuccess(false);
    const data = await txApi.pushTx(dataToPush, force);

    setSuccess(!!data.success);
    if (data.success) {
      setErrorMessage(null);
      setCanForce(false);
      setForce(false);
    } else {
      setErrorMessage(data.message);
      setCanForce(data.can_force);
      showSuccess();
    }
  }

  function handleCheckboxChange(e) {
    setForce(e.target.checked);
  }

  function handleChangeData(e) {
    setDataToPush(e.target.value);
  }

  const renderForceCheckbox = () => {
    return (
      <div className="form-check checkbox-wrapper mb-3">
        <input
          className="form-check-input"
          type="checkbox"
          id="force"
          onChange={handleCheckboxChange}
        />
        <label className="form-check-label" htmlFor="force">
          Force push
        </label>
      </div>
    );
  };

  const renderUi = () => {
    return (
      <div className="content-wrapper">
        <TxTextInput
          ref={textRef}
          buttonClicked={buttonClicked}
          action="Push tx"
          onChange={handleChangeData}
          otherAction="decode"
          link="/decode-tx/"
          helpText="Write your transaction in hex value and click the button to send it to the network. (We do not push blocks to the network, only transactions)"
        />
        {canForce ? renderForceCheckbox() : null}
        {success ? (
          <span className="text-success">Transaction pushed to the network with success!</span>
        ) : null}
        {errorMessage ? <span className="text-danger">{errorMessage}</span> : null}
      </div>
    );
  };

  const renderNewUi = () => {
    return (
      <div className="section-tables-stylized">
        <h2 className="title-page">
          Push Transaction <InfoIcon style={{ marginLeft: '5px', width: '14px', height: '14px' }} />
        </h2>
        <TxTextInput
          ref={textRef}
          buttonClicked={buttonClicked}
          action="Push Transaction"
          onChange={handleChangeData}
          otherAction="decode"
          link="/decode-tx/"
          newUiEnabled
          placeholder="E.g.: XXXXXXXX"
          helpText={
            <div className="pushtx-helptext">
              <span>
                Write your transaction in hex value and click the button to send it to the network.
              </span>
              <div className="pushtx-note">
                <div
                  style={{
                    width: '12px',
                    height: '12px',
                    display: 'flex',
                    justifyContent: 'center',
                    alignItems: 'center',
                  }}
                >
                  <InfoIcon width={12} height={12} />
                </div>

                <span> We do not push blocks to the network, only transactions</span>
              </div>
            </div>
          }
        />
        {canForce ? renderForceCheckbox() : null}
        {success ? (
          <span className="text-success">Transaction pushed to the network with success!</span>
        ) : null}
        <div
          style={{
            display: 'flex',
            justifyContent: 'center',
            alignItems: 'center',
            width: '100%',
            marginTop: '20px',
          }}
        >
<<<<<<< HEAD
          <NewHathorAlert
            type="error"
            text="Could not decode this data to a transaction"
            ref={alertNotFound}
          />
=======
          <NewHathorAlert type="error" text={errorMessage} ref={alertNotFound} />
>>>>>>> 76457e28
        </div>
      </div>
    );
  };

  return newUiEnabled ? renderNewUi() : renderUi();
}

export default PushTx;<|MERGE_RESOLUTION|>--- conflicted
+++ resolved
@@ -141,15 +141,7 @@
             marginTop: '20px',
           }}
         >
-<<<<<<< HEAD
-          <NewHathorAlert
-            type="error"
-            text="Could not decode this data to a transaction"
-            ref={alertNotFound}
-          />
-=======
           <NewHathorAlert type="error" text={errorMessage} ref={alertNotFound} />
->>>>>>> 76457e28
         </div>
       </div>
     );
